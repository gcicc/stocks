--- conflicted
+++ resolved
@@ -3,15 +3,12 @@
     "allow": [
       "Bash(streamlit run:*)",
       "Bash(git add:*)",
-<<<<<<< HEAD
-      "Bash(git merge:*)"
-=======
+      "Bash(git merge:*)",
       "Bash(git push:*)",
       "Bash(git checkout:*)",
       "Bash(git pull:*)",
       "Bash(python test:*)",
       "Bash(git commit:*)"
->>>>>>> c9e94e67
     ],
     "deny": [],
     "ask": []
